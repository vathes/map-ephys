#! /usr/bin/env python

import os
import logging
import pathlib
from datetime import datetime
from os import path

from glob import glob
from tqdm import tqdm
import re
from itertools import repeat
import pandas as pd

import scipy.io as spio
import h5py
import numpy as np

import datajoint as dj
#import pdb

from pipeline import lab, experiment, ephys, report
from pipeline import InsertBuffer, dict_value_to_hash

from .. import get_schema_name
from . import readSGLX
from . import ProbeInsertionError, ClusterMetricError, BitCodeError, IdenticalClusterResultError

schema = dj.schema(get_schema_name('ingest_ephys'))

os.environ['DJ_SUPPORT_FILEPATH_MANAGEMENT'] = "TRUE"

log = logging.getLogger(__name__)

npx_bit_volts = {'neuropixels 1.0': 2.34375, 'neuropixels 2.0': 0.763}  # uV per bit scaling factor for neuropixels probes


def get_ephys_paths():
    """
    retrieve ephys paths from dj.config
    config should be in dj.config of the format:

      dj.config = {
        ...,
        'custom': {
          'ephys_data_paths': ['/path/string', '/path2/string']
        }
        ...
      }
    """
    return dj.config.get('custom', {}).get('ephys_data_paths', None)


@schema
class EphysIngest(dj.Imported):
    # subpaths like: \2017-10-21\tw5ap_imec3_opt3_jrc.mat

    definition = """
        -> experiment.Session
    """

    class EphysFile(dj.Part):
        ''' files in rig-specific storage '''
        definition = """
        -> EphysIngest
        probe_insertion_number:         tinyint         # electrode_group
        ephys_file:                     varchar(255)    # rig file subpath
        """

    key_source = experiment.Session - ephys.ProbeInsertion

    def make(self, key):
        '''
        Ephys .make() function
        '''

        log.info('\n======================================================')
        log.info('EphysIngest().make(): key: {k}'.format(k=key))

        do_ephys_ingest(key)

        if (experiment.Session
                & ephys.ProbeInsertion
                & (experiment.BehaviorTrial & 'task = "multi-target-licking"')
                & key):
            experiment.Breathing().make(key)
            experiment.Piezoelectric().make(key)

    def _load(self, data, probe, npx_meta, rigpath, probe_insertion_exists=False, into_archive=False):

        sinfo = data['sinfo']
        ef_path = data['ef_path']
        skey = data['skey']
        method = data['method']
        hz = data['hz'] if data['hz'] else npx_meta.meta['imSampRate']
        spikes = data['spikes']
        spike_sites = data['spike_sites']
        spike_depths = data['spike_depths']
        units = data['units']
        unit_wav = data['unit_wav']  # (unit x channel x sample)
        unit_notes = data['unit_notes']
        unit_xpos = data['unit_xpos']
        unit_ypos = data['unit_ypos']
        unit_amp = data['unit_amp']
        unit_snr = data['unit_snr']
        vmax_unit_site = data['vmax_unit_site']
        trial_start = data['trial_start']
        trial_go = data['trial_go']
        sync_ephys = data['sync_ephys']
        sync_behav = data['sync_behav']
        trial_fix = data['trial_fix']
        metrics = data['metrics']  # either None or a pd.DataFrame loaded from 'metrics.csv'
        creation_time = data['creation_time']
        clustering_label = data['clustering_label']

        log.info('-- Start insertions for probe: {} - Clustering method: {} - Label: {}'.format(probe, method, clustering_label))

        assert len(trial_start) == len(trial_go), 'Unequal number of bitcode "trial_start" ({}) and "trial_go" ({})'.format(len(trial_start), len(trial_go))

        # create probe insertion records
        if into_archive:
            probe_insertion_exists = True

        try:
            insertion_key, e_config_key = _gen_probe_insert(sinfo, probe, npx_meta, probe_insertion_exists=probe_insertion_exists)
        except (NotImplementedError, dj.DataJointError) as e:
            raise ProbeInsertionError(str(e))

        # account for the buffer period before trial_start
        if 'trgTTLMarginS' in npx_meta.meta:
            buffer_sample_count = np.round(npx_meta.meta['trgTTLMarginS'] * npx_meta.meta['imSampRate']).astype(int)
            buffer_sample_count = np.round(buffer_sample_count).astype(int)
        else:
            buffer_sample_count = 0

        trial_start = trial_start - buffer_sample_count

        # remove noise clusters
        if method in ['jrclust_v3', 'jrclust_v4']:
            units, spikes, spike_sites, spike_depths = (v[i] for v, i in zip(
                (units, spikes, spike_sites, spike_depths), repeat((units > 0))))

        # scale amplitudes by uV/bit scaling factor (for kilosort2)
        if method in ['kilosort2']:
            if 'qc' not in clustering_label:
                bit_volts = npx_bit_volts[re.match('neuropixels (\d.0)', npx_meta.probe_model).group()]
                unit_amp = unit_amp * bit_volts

        # Determine trial (re)numbering for ephys:
        #
        # - if ephys & bitcode match, determine ephys-to-behavior trial shift
        #   when needed for different-length recordings
        # - otherwise, use trial number correction array (bf['trialNum'])

        sync_behav_start = np.where(sync_behav == sync_ephys[0])[0][0]
        sync_behav_range = sync_behav[sync_behav_start:][:len(sync_ephys)]

        if not np.all(np.equal(sync_ephys, sync_behav_range)):
            if trial_fix is not None:
                log.info('ephys/bitcode trial mismatch - fix using "trialNum"')
                trials = trial_fix
            else:
                raise Exception('Bitcode Mismatch - Fix with "trialNum" not available')
        else:
            if len(sync_behav) < len(sync_ephys):
                start_behav = np.where(sync_behav[0] == sync_ephys)[0][0]
            elif len(sync_behav) > len(sync_ephys):
                start_behav = - np.where(sync_ephys[0] == sync_behav)[0][0]
            else:
                start_behav = 0
            trial_indices = np.arange(len(sync_behav_range)) - start_behav

            # mapping to the behav-trial numbering
            # "trials" here is just the 0-based indices of the behavioral trials
            behav_trials = (experiment.SessionTrial & skey).fetch('trial', order_by='trial')
            trials = behav_trials[trial_indices]

        assert len(trial_start) == len(trials), 'Unequal number of bitcode "trial_start" ({}) and ingested behavior trials ({})'.format(len(trial_start), len(trials))

        # trialize the spikes & subtract go cue
        t, trial_spikes, trial_units = 0, [], []

        spike_trial_num = np.full_like(spikes, np.nan)

        while t < len(trial_start) - 1:

            s0, s1 = trial_start[t], trial_start[t+1]

            trial_idx = np.where((spikes > s0) & (spikes < s1))
            spike_trial_num[trial_idx] = trials[t]

            trial_spikes.append(spikes[trial_idx] - trial_go[t])
            trial_units.append(units[trial_idx])

            t += 1

        # ... including the last trial
        trial_idx = np.where((spikes > s1))
        trial_spikes.append(spikes[trial_idx] - trial_go[t])
        trial_units.append(units[trial_idx])

        trial_spikes = np.array(trial_spikes)
        trial_units = np.array(trial_units)

        # convert spike data to seconds
        spikes = spikes / hz
        trial_start = trial_start / hz
        trial_spikes = trial_spikes / hz

        # build spike arrays
        unit_spikes = np.array([spikes[np.where(units == u)] for u in set(units)]) - trial_start[0]

        unit_trial_spikes = np.array(
            [[trial_spikes[t][np.where(trial_units[t] == u)]
              for t in range(len(trials))] for u in set(units)])

        q_electrodes = lab.ProbeType.Electrode * lab.ElectrodeConfig.Electrode & e_config_key
        site2electrode_map = {}
        for recorded_site, (shank, shank_col, shank_row, _) in enumerate(npx_meta.shankmap['data']):
            site2electrode_map[recorded_site + 1] = (q_electrodes
                                                     & {'shank': shank + 1,  # this is a 1-indexed pipeline
                                                        'shank_col': shank_col + 1,
                                                        'shank_row': shank_row + 1}).fetch1('KEY')

        spike_sites = np.array([site2electrode_map[s]['electrode'] for s in spike_sites])
        unit_spike_sites = np.array([spike_sites[np.where(units == u)] for u in set(units)])
        unit_spike_depths = np.array([spike_depths[np.where(units == u)] for u in set(units)])

        if into_archive:
            log.info('.. inserting clustering timestamp and label')
            archival_time = datetime.now()

            archive_key = {**skey, 'insertion_number': probe,
                           'clustering_method': method, 'clustering_time': creation_time}

            ephys.ArchivedClustering.insert1({
                **archive_key, 'quality_control': bool('qc' in clustering_label),
                'manual_curation': bool('curated' in clustering_label),
                'archival_time': archival_time}, allow_direct_insert=True)
            ephys.ArchivedClustering.EphysFile.insert1({
                **archive_key,
                'ephys_file': ef_path.relative_to(rigpath).as_posix()},
                allow_direct_insert=True)

            unit_spike_trial_num = np.array([spike_trial_num[np.where(units == u)] for u in set(units)])

            with InsertBuffer(ephys.ArchivedClustering.Unit, 10, skip_duplicates=True,
                              allow_direct_insert=True) as ib:

                for i, u in enumerate(set(units)):
                    if method in ['jrclust_v3', 'jrclust_v4']:
                        wf_chn_idx = 0
                    elif method in ['kilosort2']:
                        wf_chn_idx = np.where(data['ks_channel_map'] == vmax_unit_site[i])[0][0]
                    ib.insert1({**archive_key,
                                **site2electrode_map[vmax_unit_site[i]],
                                'clustering_method': method,
                                'unit': u,
                                'unit_quality': unit_notes[i],
                                'unit_posx': unit_xpos[i],
                                'unit_posy': unit_ypos[i],
                                'spike_times': unit_spikes[i],
                                'spike_sites': unit_spike_sites[i],
                                'spike_depths': unit_spike_depths[i],
                                'trial_spike': unit_spike_trial_num[i],
                                'waveform': unit_wav[i][wf_chn_idx]})
                    if ib.flush():
                        log.debug('.... {}'.format(u))

            if metrics is not None:
                metrics.columns = [c.lower() for c in metrics.columns]  # lower-case col names
                # -- confirm correct attribute names from the PD
                required_columns = np.setdiff1d(ephys.ClusterMetric.heading.names + ephys.WaveformMetric.heading.names,
                                                ephys.Unit.primary_key)
                missing_columns = np.setdiff1d(required_columns, metrics.columns)

                if len(missing_columns) > 0:
                    raise ClusterMetricError('Missing or misnamed column(s) in metrics.csv: {}'.format(missing_columns))

                metrics = dict(metrics.T)

                log.info('.. inserting cluster metrics and waveform metrics')
                dj.conn().ping()
                ephys.ArchivedClustering.ClusterMetric.insert(
                    [{**archive_key, 'unit': u, **metrics[u]}
                     for u in set(units)], ignore_extra_fields=True, allow_direct_insert=True)
                ephys.ArchivedClustering.WaveformMetric.insert(
                    [{**archive_key, 'unit': u, **metrics[u]}
                     for u in set(units)], ignore_extra_fields=True, allow_direct_insert=True)
                ephys.ArchivedClustering.UnitStat.insert(
                    [{**archive_key, 'unit': u, 'unit_amp': unit_amp[i], 'unit_snr': unit_snr[i],
                      'isi_violation': metrics[u]['isi_viol'], 'avg_firing_rate': metrics[u]['firing_rate']}
                     for i, u in enumerate(set(units))], allow_direct_insert=True)

        else:
            # insert Unit
            log.info('.. ephys.Unit')

            with InsertBuffer(ephys.Unit, 10, skip_duplicates=True,
                              allow_direct_insert=True) as ib:

                for i, u in enumerate(set(units)):
                    if method in ['jrclust_v3', 'jrclust_v4']:
                        wf_chn_idx = 0
                    elif method in ['kilosort2']:
                        wf_chn_idx = np.where(data['ks_channel_map'] == vmax_unit_site[i])[0][0]

                    ib.insert1({**skey, **insertion_key,
                                **site2electrode_map[vmax_unit_site[i]],
                                'clustering_method': method,
                                'unit': u,
                                'unit_uid': u,
                                'unit_quality': unit_notes[i],
                                'unit_posx': unit_xpos[i],
                                'unit_posy': unit_ypos[i],
                                'unit_amp': unit_amp[i],
                                'unit_snr': unit_snr[i],
                                'spike_times': unit_spikes[i],
                                'spike_sites': unit_spike_sites[i],
                                'spike_depths': unit_spike_depths[i],
                                'waveform': unit_wav[i][wf_chn_idx]})

                    if ib.flush():
                        log.debug('.... {}'.format(u))

            # insert Unit.UnitTrial
            log.info('.. ephys.Unit.UnitTrial')
            dj.conn().ping()
            with InsertBuffer(ephys.Unit.UnitTrial, 10000, skip_duplicates=True,
                              allow_direct_insert=True) as ib:

                for i, u in enumerate(set(units)):
                    for t in range(len(trials)):
                        if len(unit_trial_spikes[i][t]):
                            ib.insert1({**skey,
                                        'insertion_number': probe,
                                        'clustering_method': method,
                                        'unit': u,
                                        'trial': trials[t]})
                            if ib.flush():
                                log.debug('.... (u: {}, t: {})'.format(u, t))

            # insert TrialSpikes
            log.info('.. ephys.Unit.TrialSpikes')
            dj.conn().ping()
            with InsertBuffer(ephys.Unit.TrialSpikes, 10000, skip_duplicates=True,
                              allow_direct_insert=True) as ib:
                for i, u in enumerate(set(units)):
                    for t in range(len(trials)):
                        ib.insert1({**skey,
                                    'insertion_number': probe,
                                    'clustering_method': method,
                                    'unit': u,
                                    'trial': trials[t],
                                    'spike_times': unit_trial_spikes[i][t]})
                        if ib.flush():
                            log.debug('.... (u: {}, t: {})'.format(u, t))

            if metrics is not None:
                metrics.columns = [c.lower() for c in metrics.columns]  # lower-case col names
                # -- confirm correct attribute names from the PD
                required_columns = np.setdiff1d(ephys.ClusterMetric.heading.names + ephys.WaveformMetric.heading.names,
                                                ephys.Unit.primary_key)
                missing_columns = np.setdiff1d(required_columns, metrics.columns)

                if len(missing_columns) > 0:
                    raise ClusterMetricError('Missing or misnamed column(s) in metrics.csv: {}'.format(missing_columns))

                metrics = dict(metrics.T)

                log.info('.. inserting cluster metrics and waveform metrics')
                dj.conn().ping()
                ephys.ClusterMetric.insert([{**skey, 'insertion_number': probe,
                                             'clustering_method': method, 'unit': u, **metrics[u]}
                                            for u in set(units)],
                                           ignore_extra_fields=True, allow_direct_insert=True)
                ephys.WaveformMetric.insert([{**skey, 'insertion_number': probe,
                                              'clustering_method': method, 'unit': u, **metrics[u]}
                                             for u in set(units)],
                                            ignore_extra_fields=True, allow_direct_insert=True)
                ephys.UnitStat.insert([{**skey, 'insertion_number': probe,
                                        'clustering_method': method, 'unit': u,
                                        'isi_violation': metrics[u]['isi_viol'],
                                        'avg_firing_rate': metrics[u]['firing_rate']} for u in set(units)],
                                      allow_direct_insert=True)

            dj.conn().ping()
            log.info('.. inserting clustering timestamp and label')

            ephys.ClusteringLabel.insert([{**skey, 'insertion_number': probe,
                                           'clustering_method': method, 'unit': u,
                                           'clustering_time': creation_time,
                                           'quality_control': bool('qc' in clustering_label),
                                           'manual_curation': bool('curated' in clustering_label)} for u in set(units)],
                                         allow_direct_insert=True)

            log.info('.. inserting file load information')

            self.insert1(skey, skip_duplicates=True, allow_direct_insert=True)
            self.EphysFile.insert1(
                {**skey, 'probe_insertion_number': probe,
                 'ephys_file': ef_path.relative_to(rigpath).as_posix()}, allow_direct_insert=True)

            log.info('-- ephys ingest for {} - probe {} complete'.format(skey, probe))


def do_ephys_ingest(session_key, replace=False, probe_insertion_exists=False, into_archive=False):
    """
    Perform ephys-ingestion for a particular session (defined by session_key) to either
        + fresh ingest of new probe insertion and clustering results
        + archive existing clustering results and replace with new one (set 'replace=True')
    """
    # =========== Find Ephys Recording ============
    key = (experiment.Session & session_key).fetch1()
    sinfo = ((lab.WaterRestriction
              * lab.Subject.proj()
              * experiment.Session.proj(..., '-session_time')) & key).fetch1()

    rigpaths = get_ephys_paths()
    h2o = sinfo['water_restriction_number']

    sess_time = (datetime.min + key['session_time']).time()
    sess_datetime = datetime.combine(key['session_date'], sess_time)

    for rigpath in rigpaths:
        dpath, dglob = _get_sess_dir(rigpath, h2o, sess_datetime)
        if dpath is not None:
            break

    if dpath is not None:
        log.info('Found session folder: {}'.format(dpath))
    else:
        log.warning('Error - No session folder found for {}/{}'.format(h2o, key['session_date']))
        return

    try:
        clustering_files = _match_probe_to_ephys(h2o, dpath, dglob)
    except FileNotFoundError as e:
        log.warning(str(e) + '. Skipping...')
        return

    if replace:
        if len(ephys.Unit & session_key) == 0:  # sanity check
            raise ValueError('No units exist for this session. Cannot handle "replace=True"')

        probe_insertion_exists = True
        # ============ Inspect new clustering dir(s) ============
        # if all new clustering data has identical timestamps to ingested ones, throw error
        identical_clustering_results = []
        for probe_no, (f, cluster_method, npx_meta) in clustering_files.items():
            cluster_output_dir = f[0] if f[0].is_dir() else f[0].parent
            creation_time, _ = extract_clustering_info(cluster_output_dir, cluster_method)
            existing_clustering_time = (ephys.ClusteringLabel & session_key & {'insertion_number': probe_no}).fetch(
                'clustering_time', limit=1)[0]

            if abs((existing_clustering_time - creation_time).total_seconds()) <= 1:
                identical_clustering_results.append((probe_no, cluster_output_dir))

        if len(identical_clustering_results) == len(ephys.ProbeInsertion & session_key):
            raise IdenticalClusterResultError(identical_clustering_results)

    def do_insert():
        # do the insertion per probe for all probes
        for probe_no, (f, cluster_method, npx_meta) in clustering_files.items():
            insertion_key = {'subject_id': sinfo['subject_id'], 'session': sinfo['session'], 'insertion_number': probe_no}
            if probe_insertion_exists and (ephys.Unit & insertion_key):
                # if probe_insertion exists and there exists also units for this insertion_key, skip over it
                continue
            try:
                log.info('------ Start loading clustering results for probe: {} ------'.format(probe_no))
                loader = cluster_loader_map[cluster_method]
                dj.conn().ping()
                EphysIngest()._load(loader(sinfo, *f), probe_no, npx_meta, rigpath,
                                    probe_insertion_exists=probe_insertion_exists, into_archive=into_archive)
            except (ProbeInsertionError, ClusterMetricError, FileNotFoundError) as e:
                dj.conn().cancel_transaction()  # either successful ingestion of all probes, or none at all
                if isinstance(e, ProbeInsertionError):
                    log.warning('Probe Insertion Error: \n{}. \nSkipping...'.format(str(e)))
                else:
                    log.warning('Error: {}'.format(str(e)))
                return

    # the insert part
    if dj.conn().in_transaction:
        if replace:
            archive_ingested_clustering_results(session_key)
        do_insert()
    else:
        with dj.conn().transaction:
            if replace:
                archive_ingested_clustering_results(session_key)
            do_insert()


def _gen_probe_insert(sinfo, probe, npx_meta, probe_insertion_exists=False):
    '''
    generate probe insertion for session / probe - for neuropixels recording

    Arguments:

      - sinfo: lab.WaterRestriction * lab.Subject * experiment.Session
      - probe: probe id

    '''

    part_no = npx_meta.probe_SN

    e_config_key = _gen_electrode_config(npx_meta)

    # ------ ProbeInsertion ------
    insertion_key = {'subject_id': sinfo['subject_id'],
                     'session': sinfo['session'],
                     'insertion_number': probe}

    if probe_insertion_exists:
        if insertion_key not in ephys.ProbeInsertion.proj():
            raise RuntimeError(f'ProbeInsertion key not present. Expecting: {insertion_key}')
    else:
        # add probe insertion
        log.info('.. creating probe insertion')

        lab.Probe.insert1({'probe': part_no, 'probe_type': e_config_key['probe_type']}, skip_duplicates=True)

        ephys.ProbeInsertion.insert1({**insertion_key,  **e_config_key, 'probe': part_no})

        ephys.ProbeInsertion.RecordingSystemSetup.insert1({**insertion_key, 'sampling_rate': npx_meta.meta['imSampRate']})

    return insertion_key, e_config_key


def _gen_electrode_config(npx_meta):
    """
    Generate and insert (if needed) an ElectrodeConfiguration based on the specified neuropixels meta information
    """

    if re.search('(1.0|2.0)', npx_meta.probe_model):
        eg_members = []
        probe_type = {'probe_type': npx_meta.probe_model}
        q_electrodes = lab.ProbeType.Electrode & probe_type
        for shank, shank_col, shank_row, is_used in npx_meta.shankmap['data']:
            electrode = (q_electrodes & {'shank': shank + 1,  # shank is 1-indexed in this pipeline
                                         'shank_col': shank_col + 1,
                                         'shank_row': shank_row + 1}).fetch1('KEY')
            eg_members.append({**electrode, 'is_used': is_used, 'electrode_group': 0})
    else:
        raise NotImplementedError('Processing for neuropixels probe model {} not yet implemented'.format(
            npx_meta.probe_model))

    # ---- compute hash for the electrode config (hash of dict of all ElectrodeConfig.Electrode) ----
    ec_hash = dict_value_to_hash({k['electrode']: k for k in eg_members})

    el_list = sorted([k['electrode'] for k in eg_members])
    el_jumps = [-1] + np.where(np.diff(el_list) > 1)[0].tolist() + [len(el_list) - 1]
    ec_name = '; '.join([f'{el_list[s + 1]}-{el_list[e]}' for s, e in zip(el_jumps[:-1], el_jumps[1:])])

    e_config = {**probe_type, 'electrode_config_name': ec_name}

    # ---- make new ElectrodeConfig if needed ----
    if not (lab.ElectrodeConfig & {'electrode_config_hash': ec_hash}):

        log.info('.. Probe type: {} - creating lab.ElectrodeConfig: {}'.format(npx_meta.probe_model, ec_name))

        lab.ElectrodeConfig.insert1({**e_config, 'electrode_config_hash': ec_hash})

        lab.ElectrodeConfig.ElectrodeGroup.insert1({**e_config, 'electrode_group': 0})

        lab.ElectrodeConfig.Electrode.insert({**e_config, **m} for m in eg_members)

    return e_config


# ======== Loaders for clustering results ========
def _decode_notes(fh, notes):
    '''
    dereference and decode unit notes, translate to local labels
    '''
    note_map = {'single': 'good', 'ok': 'ok', 'multi': 'multi',
                '\x00\x00': 'all'}  # 'all' is default / null label
    decoded_notes = []
    for n in notes:
        note_val = str().join(chr(int(c)) for c in fh[n])
        match = [k for k in note_map if re.match(k, note_val)]
        decoded_notes.append(note_map[match[0]] if len(match) > 0 else 'all')

    return decoded_notes


def _load_jrclust_v3(sinfo, fpath):
    '''
    Ephys data loader for JRClust v4 files.

    Arguments:

      - sinfo: lab.WaterRestriction * lab.Subject * experiment.Session
      - rigpath: rig path root
      - dpath: expanded rig data path (rigpath/h2o/YYYY-MM-DD)
      - fpath: file path under dpath

    Returns:
      - tbd
    '''

    h2o = sinfo['water_restriction_number']
    skey = {k: v for k, v in sinfo.items()
            if k in experiment.Session.primary_key}

    ef_path = fpath

    log.info('.. jrclust v3 data load:')
    log.info('.... sinfo: {}'.format(sinfo))
    log.info('.... probe: {}'.format(fpath.parent.name))

    log.info('.... loading ef_path: {}'.format(str(ef_path)))
    ef = h5py.File(str(ef_path), mode='r')  # ephys file

    # -- trial-info from bitcode --
    try:
        sync_behav, sync_ephys, trial_fix, trial_go, trial_start = read_bitcode(fpath.parent, h2o, skey)
    except FileNotFoundError as e:
        raise e

    # extract unit data

    hz = ef['P']['sRateHz'][0][0]                   # sampling rate

    spikes = ef['viTime_spk'][0]                    # spike times
    spike_sites = ef['viSite_spk'][0]               # spike electrode
    spike_depths = ef['mrPos_spk'][1]               # spike depths

    units = ef['S_clu']['viClu'][0]                 # spike:unit id
    unit_wav = ef['S_clu']['trWav_raw_clu']         # waveform (unit x channel x sample)

    unit_notes = ef['S_clu']['csNote_clu'][0]       # curation notes
    unit_notes = _decode_notes(ef, unit_notes)

    unit_xpos = ef['S_clu']['vrPosX_clu'][0]        # x position
    unit_ypos = ef['S_clu']['vrPosY_clu'][0]        # y position

    unit_amp = ef['S_clu']['vrVpp_uv_clu'][0]       # amplitude
    unit_snr = ef['S_clu']['vrSnr_clu'][0]          # signal to noise

    vmax_unit_site = ef['S_clu']['viSite_clu']      # max amplitude site
    vmax_unit_site = np.array(vmax_unit_site[:].flatten(), dtype=np.int64)

    creation_time, clustering_label = extract_clustering_info(fpath.parent, 'jrclust_v3')

    metrics = None

    data = {
        'sinfo': sinfo,
        'ef_path': ef_path,
        'skey': skey,
        'method': 'jrclust_v3',
        'hz': hz,
        'spikes': spikes,
        'spike_sites': spike_sites,
        'spike_depths': spike_depths,
        'units': units,
        'unit_wav': unit_wav,
        'unit_notes': unit_notes,
        'unit_xpos': unit_xpos,
        'unit_ypos': unit_ypos,
        'unit_amp': unit_amp,
        'unit_snr': unit_snr,
        'vmax_unit_site': vmax_unit_site,
        'trial_start': trial_start,
        'trial_go': trial_go,
        'sync_ephys': sync_ephys,
        'sync_behav': sync_behav,
        'trial_fix': trial_fix,
        'metrics': metrics,
        'creation_time': creation_time,
        'clustering_label': clustering_label
    }

    return data


def _load_jrclust_v4(sinfo, fpath):
    '''
    Ephys data loader for JRClust v4 files.
    Arguments:
      - sinfo: lab.WaterRestriction * lab.Subject * experiment.Session
      - rigpath: rig path root
      - dpath: expanded rig data path (rigpath/h2o/YYYY-MM-DD)
      - fpath: file path under dpath
    '''

    h2o = sinfo['water_restriction_number']
    skey = {k: v for k, v in sinfo.items()
            if k in experiment.Session.primary_key}

    ef_path = fpath

    log.info('.. jrclust v4 data load:')
    log.info('.... sinfo: {}'.format(sinfo))
    log.info('.... probe: {}'.format(fpath.parent.name))

    log.info('.... loading ef_path: {}'.format(str(ef_path)))
    ef = h5py.File(str(ef_path), mode='r')  # ephys file

    # -- trial-info from bitcode --
    try:
        sync_behav, sync_ephys, trial_fix, trial_go, trial_start = read_bitcode(fpath.parent, h2o, skey)
    except FileNotFoundError as e:
        raise e

    # extract unit data
    hz = None                                       # sampling rate  (N/A from jrclustv4, use from npx_meta)

    spikes = ef['spikeTimes'][0]                    # spikes times
    spike_sites = ef['spikeSites'][0]               # spike electrode
    spike_depths = ef['spikePositions'][0]           # spike depths

    units = ef['spikeClusters'][0]                  # spike:unit id
    unit_wav = ef['meanWfLocalRaw']                 # waveform

    unit_notes = ef['clusterNotes']                 # curation notes
    unit_notes = _decode_notes(ef, unit_notes[:].flatten())

    unit_xpos = ef['clusterCentroids'][0]           # x position
    unit_ypos = ef['clusterCentroids'][1]           # y position

    unit_amp = ef['unitVppRaw'][0]                  # amplitude
    unit_snr = ef['unitSNR'][0]                     # signal to noise

    vmax_unit_site = ef['clusterSites']             # max amplitude site
    vmax_unit_site = np.array(vmax_unit_site[:].flatten(), dtype=np.int64)

    creation_time, clustering_label = extract_clustering_info(fpath.parent, 'jrclust_v4')

    metrics = None

    data = {
        'sinfo': sinfo,
        'ef_path': ef_path,
        'skey': skey,
        'method': 'jrclust_v4',
        'hz': hz,
        'spikes': spikes,
        'spike_sites': spike_sites,
        'spike_depths': spike_depths,
        'units': units,
        'unit_wav': unit_wav,
        'unit_notes': unit_notes,
        'unit_xpos': unit_xpos,
        'unit_ypos': unit_ypos,
        'unit_amp': unit_amp,
        'unit_snr': unit_snr,
        'vmax_unit_site': vmax_unit_site,
        'trial_start': trial_start,
        'trial_go': trial_go,
        'sync_ephys': sync_ephys,
        'sync_behav': sync_behav,
        'trial_fix': trial_fix,
        'metrics': metrics,
        'creation_time': creation_time,
        'clustering_label': clustering_label
    }

    return data


def _load_kilosort2(sinfo, ks_dir, npx_dir):

    h2o = sinfo['water_restriction_number']
    skey = {k: v for k, v in sinfo.items()
            if k in experiment.Session.primary_key}

    log.info('.. kilosort v2 data load:')
    log.info('.... sinfo: {}'.format(sinfo))

    # -- trial-info from bitcode --
    try:
        sync_behav, sync_ephys, trial_fix, trial_go, trial_start = read_bitcode(npx_dir, h2o, skey)
    except FileNotFoundError as e:
        raise e

    # ---- Read Kilosort results ----
    log.info('.... loading kilosort - ks_dir: {}'.format(str(ks_dir)))
    ks = Kilosort(ks_dir)

    # -- Spike-times --
    # spike_times_sec_adj > spike_times_sec > spike_times
    spk_time_key = ('spike_times_sec_adj' if 'spike_times_sec_adj' in ks.data
                    else 'spike_times_sec' if 'spike_times_sec' in ks.data else 'spike_times')
    spike_times = ks.data[spk_time_key]

    # ---- Spike-level results ----
    # -- spike_sites and spike_depths
    ks.extract_spike_depths()

    # ---- Unit-level results ----
    # -- Remove 0-spike units
    withspike_idx = [i for i, u in enumerate(ks.data['cluster_ids']) if (ks.data['spike_clusters'] == u).any()]

    valid_units = ks.data['cluster_ids'][withspike_idx]
    valid_unit_labels = ks.data['cluster_groups'][withspike_idx]
    valid_unit_labels = np.where(valid_unit_labels == 'mua', 'multi', valid_unit_labels)  # rename 'mua' to 'multi'

    # -- vmax_unit_site (peak channel), x, y, amp, waveforms, SNR --
    metric_fp = ks_dir / 'metrics.csv'

    metrics = None
    if metric_fp.exists():
        log.info('.... reading metrics.csv - data dir: {}'.format(str(metric_fp)))
        metrics = pd.read_csv(metric_fp)
        metrics.set_index('cluster_id', inplace=True)
        metrics = metrics[metrics.index == valid_units]
        # -- peak_chn, amp, snr --
        vmax_unit_site = metrics.peak_channel.values  # peak channel
        unit_amp = metrics.amplitude.values  # amp
        unit_snr = metrics.snr.values  # snr
        unit_snr = np.where(np.logical_or(np.isinf(unit_snr), np.isnan(unit_snr)), 0, unit_snr)  # set value to 0 if INF or NaN
        # -- unit x, y --
        vmax_unit_site_idx = [np.where(ks.data['channel_map'] == peak_site)[0][0] for peak_site in vmax_unit_site]
        unit_xpos = [ks.data['channel_positions'][site_idx, 0] for site_idx in vmax_unit_site_idx]
        unit_ypos = [ks.data['channel_positions'][site_idx, 1] for site_idx in vmax_unit_site_idx]
        # -- unit waveforms --
        unit_wav = np.load(ks_dir / 'mean_waveforms.npy')  # all unit x all channel x sample
        # extract unit wavform for valid units and recording channels
        unit_wav = unit_wav[np.ix_(metrics.index, ks.data['channel_map'], range(unit_wav.shape[-1]))]  # unit x channel x sample
    else:
        vmax_unit_site, unit_xpos, unit_ypos, unit_amp = [], [], [], []
        for unit in valid_units:
            template_idx = ks.data['spike_templates'][np.where(ks.data['spike_clusters'] == unit)[0][0]]
            chn_templates = ks.data['templates'][template_idx, :, :]
            site_idx = np.abs(np.abs(chn_templates).max(axis=0)).argmax()
            vmax_unit_site.append(ks.data['channel_map'][site_idx])
            # unit x, y
            unit_xpos.append(ks.data['channel_positions'][site_idx, 0])
            unit_ypos.append(ks.data['channel_positions'][site_idx, 1])
            # unit amp
            amps = ks.data['amplitudes'][ks.data['spike_clusters'] == unit]
            scaled_templates = np.matmul(chn_templates, ks.data['whitening_mat_inv'])
            best_chn_wf = scaled_templates[:, site_idx] * amps.mean()
            unit_amp.append(best_chn_wf.max() - best_chn_wf.min())

        # waveforms and SNR
        log.info('.... extracting waveforms - data dir: {}'.format(str(ks_dir)))
        dj.conn().ping()

        unit_wfs = extract_ks_waveforms(npx_dir, ks, wf_win=[-int(ks.data['templates'].shape[1]/2),
                                                             int(ks.data['templates'].shape[1]/2)])
        unit_wav = np.dstack([unit_wfs[u]['mean_wf']
                              for u in valid_units]).transpose((2, 1, 0))  # unit x channel x sample
        unit_snr = [unit_wfs[u]['snr'][np.where(ks.data['channel_map'] == u_site)[0][0]]
                    for u, u_site in zip(valid_units, vmax_unit_site)]

    # -- Ensuring `spike_times`, `trial_start` and `trial_go` are in `sample` and not `second` --
    # There is still a risk of times in `second` but with 0 decimal values and thus would be detected as `sample` (very very unlikely)
    hz = ks.data['params']['sample_rate']
    if np.mean(spike_times - np.round(spike_times)) != 0:
        log.debug('Kilosort2 spike times in seconds - converting to sample')
        spike_times = np.round(spike_times * hz).astype(int)
    if np.mean(trial_go - np.round(trial_go)) != 0:
        log.debug('Kilosort2 bitcode sTrig in seconds - converting to sample')
        trial_go = np.round(trial_go * hz).astype(int)
    if np.mean(trial_start - np.round(trial_start)) != 0:
        log.debug('Kilosort2 bitcode goCue in seconds - converting to sample')
        trial_start = np.round(trial_start * hz).astype(int)

    creation_time, clustering_label = extract_clustering_info(ks_dir, 'kilosort2')

    data = {
        'sinfo': sinfo,
        'ef_path': ks_dir,
        'skey': skey,
        'method': 'kilosort2',
        'hz': hz,
        'spikes': spike_times.astype(int),
        'spike_sites': ks.data['spike_sites'] + 1,  # channel numbering in this pipeline is 1-based indexed
        'spike_depths': ks.data['spike_depths'],
        'units': ks.data['spike_clusters'],
        'unit_wav': unit_wav,
        'unit_notes': valid_unit_labels,
        'unit_xpos': np.array(unit_xpos),
        'unit_ypos': np.array(unit_ypos),
        'unit_amp': np.array(unit_amp),
        'unit_snr': np.array(unit_snr),
        'vmax_unit_site': np.array(vmax_unit_site) + 1,  # channel numbering in this pipeline is 1-based indexed
        'trial_start': trial_start,
        'trial_go': trial_go,
        'sync_ephys': sync_ephys,
        'sync_behav': sync_behav,
        'trial_fix': trial_fix,
        'metrics': metrics,
        'creation_time': creation_time,
        'clustering_label': clustering_label,
        'ks_channel_map': ks.data['channel_map'] + 1,  # channel numbering in this pipeline is 1-based indexed
    }

    return data


cluster_loader_map = {'jrclust_v3': _load_jrclust_v3,
                      'jrclust_v4': _load_jrclust_v4,
                      'kilosort2': _load_kilosort2}


# ======== Helpers for directory navigation ========
def _get_sess_dir(rigpath, h2o, sess_datetime):
    rigpath = pathlib.Path(rigpath)
    dpath, dglob = None, None
    if (rigpath / h2o / sess_datetime.date().strftime('%Y%m%d')).exists():
        dpath = rigpath / h2o / sess_datetime.date().strftime('%Y%m%d')
        dglob = '[0-9]/{}'  # probe directory pattern
    elif (rigpath / h2o / 'catgt_{}_g0'.format(
            sess_datetime.date().strftime('%Y%m%d'))).exists():
        dpath = rigpath / h2o / 'catgt_{}_g0'.format(
            sess_datetime.date().strftime('%Y%m%d'))
        dglob = '{}_*_imec[0-9]'.format(
            sess_datetime.date().strftime('%Y%m%d')) + '/{}'
    else:
<<<<<<< HEAD
        date_strings = [sess_datetime.date().strftime('%m%d%y'), sess_datetime.date().strftime('%Y%m%d')]
        for date_string in date_strings:
            sess_dirs = list(pathlib.Path(rigpath, h2o).glob('*{}*{}_*'.format(h2o, date_string)))
            for sess_dir in sess_dirs:
                try:
                    npx_meta = NeuropixelsMeta(next(sess_dir.rglob('{}_*.ap.meta'.format(h2o))))
                except StopIteration:
                    continue
                # ensuring time difference between behavior-start and ephys-start is no more than 2 minutes - this is to handle multiple sessions in a day
                start_time_difference = abs((npx_meta.recording_time - sess_datetime).total_seconds())
                if start_time_difference <= 120:
                    dpath = sess_dir
                    dglob = '{}*{}_*_imec[0-9]'.format(h2o, date_string) + '/{}'  # probe directory pattern
                    break
                else:
                    log.info('Found {} - difference in behavior and ephys start-time: {} seconds (more than 2 minutes). Skipping...'.format(sess_dir, start_time_difference))
=======
        sess_dirs = list((rigpath / h2o).glob('*{}_{}_*'.format(
            h2o, sess_datetime.date().strftime('%m%d%y'))))
        for sess_dir in sess_dirs:
            try:
                npx_meta = NeuropixelsMeta(next(sess_dir.rglob('{}_*.ap.meta'.format(h2o))))
            except StopIteration:
                continue
            # ensuring time difference between behavior-start and ephys-start is no more than 2 minutes - this is to handle multiple sessions in a day
            start_time_difference = abs((npx_meta.recording_time - sess_datetime).total_seconds())
            if start_time_difference <= 120:
                dpath = sess_dir
                dglob = '{}_{}_*_imec[0-9]'.format(h2o, sess_datetime.date().strftime('%m%d%y')) + '/{}'  # probe directory pattern
                break
            else:
                log.info('Found {} - difference in behavior and ephys start-time: {} seconds (more than 2 minutes). Skipping...'.format(sess_dir, start_time_difference))
>>>>>>> f3c22d2d

    return dpath, dglob


def _match_probe_to_ephys(h2o, dpath, dglob):
    """
    Based on the identified spike sorted file(s), match the probe number (i.e. 1, 2, 3) to the cluster filepath, loader, and npx_meta
    Return a dict, e.g.:
    {
     1: (cluster_fp, cluster_method, npx_meta),
     2: (cluster_fp, cluster_method, npx_meta),
     3: (cluster_fp, cluster_method, npx_meta),
    }
    """
    # npx ap.meta: '{}_*.imec.ap.meta'.format(h2o)
    npx_meta_files = list(dpath.glob(dglob.format('*.ap.meta')))
    if not npx_meta_files:
        raise FileNotFoundError('Error - no ap.meta files at {}'.format(dpath))

    jrclustv3spec = '{}_*_jrc.mat'.format(h2o)
    jrclustv4spec = '{}_*.ap_res.mat'.format(h2o)
    ks2specs = ('mean_waveforms.npy', 'spike_times.npy')  # prioritize QC output, then orig

    clustered_probes = {}
    for meta_file in npx_meta_files:
        probe_dir = meta_file.parent
        probe_number = re.search('(imec)?\d{1}$', probe_dir.name).group()
        probe_number = int(probe_number.replace('imec', '')) + 1 if 'imec' in probe_number else int(probe_number)

        # JRClust v3
        v3files = [((f, ), 'jrclust_v3') for f in probe_dir.glob(jrclustv3spec)]
        # JRClust v4
        v4files = [((f, ), 'jrclust_v4') for f in probe_dir.glob(jrclustv4spec)]
        # Kilosort
        ks2spec = ks2specs[0] if len(list(probe_dir.rglob(ks2specs[0]))) > 0 else ks2specs[1]
        ks2files = [((f.parent, probe_dir), 'kilosort2') for f in probe_dir.rglob(ks2spec)]

        if len(ks2files) > 1:
            raise ValueError('Multiple Kilosort outputs found at: {}'.format([str(x[0]) for x in ks2files]))

        clustering_results = v4files + v3files + ks2files

        if len(clustering_results) < 1:
            raise FileNotFoundError('Error - No clustering results found at {}'.format(probe_dir))
        elif len(clustering_results) > 1:
            log.warning('Found multiple clustering results at {probe_dir}.'
                        ' Prioritize JRC4 > JRC3 > KS2'.format(probe_dir))

        fp, loader = clustering_results[0]
        clustered_probes[probe_number] = (fp, loader, NeuropixelsMeta(meta_file))

    return clustered_probes


def read_bitcode(bitcode_dir, h2o, skey):
    """
    Load bitcode file from specified dir - example bitcode format: e.g. 'SC022_030319_Imec3_bitcode.mat'
    :return: sync_behav, sync_ephys, trial_fix, trial_go, trial_start
    """
    bitcode_dir = pathlib.Path(bitcode_dir)
    try:
        bf_path = next(bitcode_dir.glob('{}_*bitcode.mat'.format(h2o)))
        bitcode_format = 'bitcode.mat'
        log.info('.... loading bitcode file: {}'.format(str(bf_path)))
    except StopIteration:
        try:
            next(bitcode_dir.parent.glob('*.XA_0_0.txt'))
            bf_path = next(bitcode_dir.parent.glob('*.XA_1_2.txt'))
            bitcode_format = 'nidq.XA.txt'
            log.info('.... loading bitcode file: {}'.format(str(bf_path)))
        except StopIteration:
            raise FileNotFoundError(
                'Reading bitcode failed. Neither (*bitcode.mat) nor (nidq.XA*.txt)'
                ' bitcode file for {} found in {}'.format(h2o, bitcode_dir.parent))

    behav_trials, behavior_bitcodes = (experiment.TrialNote
                                       & {**skey, 'trial_note_type': 'bitcode'}).fetch(
        'trial', 'trial_note', order_by='trial')

    if bitcode_format == 'bitcode.mat':
        bf = spio.loadmat(str(bf_path))

        ephys_trial_start_times = bf['sTrig'].flatten()  # trial start
        ephys_trial_ref_times = bf['goCue'].flatten()  # trial go cues

        # check if there are `FreeWater` trials (i.e. no trial_go), if so, set those with trial_go value of NaN
        if len(ephys_trial_ref_times) < len(ephys_trial_start_times):

            if len(experiment.BehaviorTrial & skey) != len(ephys_trial_start_times):
                raise BitCodeError('Mismatch sTrig ({} elements) and total behavior trials ({} trials)'.format(
                    len(ephys_trial_start_times), len(experiment.BehaviorTrial & skey)))

            if len(experiment.BehaviorTrial & skey & 'free_water = 0') != len(ephys_trial_ref_times):
                raise BitCodeError('Mismatch goCue ({} elements) and non-FreeWater trials ({} trials)'.format(
                    len(ephys_trial_ref_times), len(experiment.BehaviorTrial & skey & 'free_water = 0')))

            all_tr = (experiment.BehaviorTrial & skey).fetch('trial', order_by='trial')
            no_free_water_tr = (experiment.BehaviorTrial & skey & 'free_water = 0').fetch('trial', order_by='trial')
            is_go_trial = np.in1d(all_tr, no_free_water_tr)

            trial_go_full = np.full_like(ephys_trial_start_times, np.nan)
            trial_go_full[is_go_trial] = ephys_trial_ref_times
            ephys_trial_ref_times = trial_go_full

        ephys_bitcodes = bf['bitCodeS']  # ephys sync codes
        trial_numbers = bf['trialNum'].flatten() if 'trialNum' in bf else None
    elif bitcode_format == 'nidq.XA.txt':
        bitcodes, trial_start_times = build_bitcode(bitcode_dir.parent)
        if (experiment.BehaviorTrial & 'task = "multi-target-licking"' & skey):
            # multi-target-licking task: spiketimes w.r.t trial-start
            go_times = np.zeros_like(behav_trials)
        else:
            # delay-response or foraging task: spiketimes w.r.t go-cue
            go_times = (experiment.TrialEvent & skey & 'trial_event_type = "go"').fetch(
                'trial_event_time', order_by='trial').astype(float)
            assert len(go_times) == len(behav_trials)

        ephys_bitcodes, trial_numbers, ephys_trial_start_times, ephys_trial_ref_times = [], [], [], []
        for bitcode, start_time in zip(bitcodes, trial_start_times):
            matched_trial_idx = np.where(behavior_bitcodes == bitcode)[0]
            if len(matched_trial_idx):
                matched_trial_idx = matched_trial_idx[0]
                ephys_trial_start_times.append(start_time)
                ephys_bitcodes.append(bitcode)
                trial_numbers.append(behav_trials[matched_trial_idx])
                ephys_trial_ref_times.append(start_time + go_times[matched_trial_idx])

        ephys_trial_ref_times = np.array(ephys_trial_ref_times)
        trial_numbers = np.array(trial_numbers)
        ephys_trial_start_times = np.array(ephys_trial_start_times)

    else:
        raise ValueError('Unknown bitcode format: {}'.format(bitcode_format))

    return behavior_bitcodes, ephys_bitcodes, trial_numbers, ephys_trial_ref_times, ephys_trial_start_times


def build_bitcode(bitcode_dir):
    time_to_first_high_bit = 0.05
    inter_bit_interval = 0.007

    bitcode_dir = pathlib.Path(bitcode_dir)

    try:
        with open(next(bitcode_dir.glob('*.XA_0_0.txt')), 'r') as f:
            trial_starts = f.read()
            trial_starts = trial_starts.strip().split('\n')
            trial_starts = np.array(trial_starts).astype(float)
        with open(next(bitcode_dir.glob('*.XA_1_2.txt')), 'r') as f:
            bitcode_times = f.read()
            bitcode_times = bitcode_times.strip().split('\n')
            bitcode_times = np.array(bitcode_times).astype(float)
    except StopIteration:
        raise FileNotFoundError('Generate bitcode failed. No bitcode file'
                                ' "*.XA_0_0.txt" or "*.XA_1_2.txt"'
                                ' for found in {}'.format(bitcode_dir))

    trial_ends = np.concatenate([trial_starts[1:], [trial_starts[-1] + 99]])  # the last trial to be arbitrarily long

    bitcodes = []
    for trial_start, trial_end in zip(trial_starts, trial_ends):
        trial_bitcode_times = bitcode_times[np.logical_and(bitcode_times >= trial_start,
                                                           bitcode_times < trial_end)]
        trial_bitcode_times = np.concatenate(
            [[trial_start + time_to_first_high_bit - inter_bit_interval], trial_bitcode_times])
        high_bit_ind = np.cumsum(np.round(np.diff(trial_bitcode_times) / inter_bit_interval)).astype(int) - 1
        bitcode = np.zeros(10).astype(int)
        bitcode[high_bit_ind] = 1
        bitcode = ''.join(bitcode.astype(str))
        bitcodes.append(bitcode)

    return bitcodes, trial_starts


def handle_string(value):
    if isinstance(value, str):
        try:
            value = int(value)
        except ValueError:
            try:
                value = float(value)
            except ValueError:
                pass
    return value


class NeuropixelsMeta:

    def __init__(self, meta_filepath):
        # a good processing reference: https://github.com/jenniferColonell/Neuropixels_evaluation_tools/blob/master/SGLXMetaToCoords.m

        self.fname = meta_filepath
        self.meta = self._read_meta()

        # Infer npx probe model (e.g. 1.0 (3A, 3B) or 2.0)
        probe_model = self.meta.get('imDatPrb_type', 1)
        if probe_model <= 1:
            if 'typeEnabled' in self.meta:
                self.probe_model = 'neuropixels 1.0 - 3A'
            elif 'typeImEnabled' in self.meta:
                self.probe_model = 'neuropixels 1.0 - 3B'
        elif probe_model == 21:
            self.probe_model = 'neuropixels 2.0 - SS'
        elif probe_model == 24:
            self.probe_model = 'neuropixels 2.0 - MS'
        else:
            self.probe_model = str(probe_model)

        # Get recording time
        self.recording_time = datetime.strptime(self.meta.get('fileCreateTime_original', self.meta['fileCreateTime']),
                                                '%Y-%m-%dT%H:%M:%S')

        # Get probe serial number - 'imProbeSN' for 3A and 'imDatPrb_sn' for 3B
        try:
            self.probe_SN = self.meta.get('imProbeSN', self.meta.get('imDatPrb_sn'))
        except KeyError:
            raise KeyError('Probe Serial Number not found in either "imProbeSN" or "imDatPrb_sn"')

        self.chanmap = self._parse_chanmap(self.meta['~snsChanMap']) if '~snsChanMap' in self.meta else None
        self.shankmap = self._parse_shankmap(self.meta['~snsShankMap']) if '~snsShankMap' in self.meta else None
        self.imroTbl = self._parse_imrotbl(self.meta['~imroTbl']) if '~imroTbl' in self.meta else None

    def _read_meta(self):
        '''
        Read metadata in 'k = v' format.

        The fields '~snsChanMap' and '~snsShankMap' are further parsed into
        'snsChanMap' and 'snsShankMap' dictionaries via calls to
        Neuropixels._parse_chanmap and Neuropixels._parse_shankmap.
        '''

        fname = self.fname

        res = {}
        with open(fname) as f:
            for l in (l.rstrip() for l in f):
                if '=' in l:
                    try:
                        k, v = l.split('=')
                        v = handle_string(v)
                        res[k] = v
                    except ValueError:
                        pass
        return res

    @staticmethod
    def _parse_chanmap(raw):
        '''
        https://github.com/billkarsh/SpikeGLX/blob/master/Markdown/UserManual.md#channel-map
        Parse channel map header structure. Converts:

            '(x,y,z)(c0,x:y)...(cI,x:y),(sy0;x:y)'

        e.g:

            '(384,384,1)(AP0;0:0)...(AP383;383:383)(SY0;768:768)'

        into dict of form:

            {'shape': [x,y,z], 'c0': [x,y], ... }
        '''

        res = {}
        for u in (i.rstrip(')').split(';') for i in raw.split('(') if i != ''):
            if (len(u)) == 1:
                res['shape'] = u[0].split(',')
            else:
                res[u[0]] = u[1].split(':')

        return res

    @staticmethod
    def _parse_shankmap(raw):
        '''
        https://github.com/billkarsh/SpikeGLX/blob/master/Markdown/UserManual.md#shank-map
        Parse shank map header structure. Converts:

            '(x,y,z)(a:b:c:d)...(a:b:c:d)'

        e.g:

            '(1,2,480)(0:0:192:1)...(0:1:191:1)'

        into dict of form:

            {'shape': [x,y,z], 'data': [[a,b,c,d],...]}

        '''
        res = {'shape': None, 'data': []}

        for u in (i.rstrip(')') for i in raw.split('(') if i != ''):
            if ',' in u:
                res['shape'] = [int(d) for d in u.split(',')]
            else:
                res['data'].append([int(d) for d in u.split(':')])

        return res

    @staticmethod
    def _parse_imrotbl(raw):
        '''
        https://github.com/billkarsh/SpikeGLX/blob/master/Markdown/UserManual.md#imro-per-channel-settings
        Parse imro tbl structure. Converts:

            '(X,Y,Z)(A B C D E)...(A B C D E)'

        e.g.:

            '(641251209,3,384)(0 1 0 500 250)...(383 0 0 500 250)'

        into dict of form:

            {'shape': (x,y,z), 'data': []}
        '''
        res = {'shape': None, 'data': []}

        for u in (i.rstrip(')') for i in raw.split('(') if i != ''):
            if ',' in u:
                res['shape'] = [int(d) for d in u.split(',')]
            else:
                res['data'].append([int(d) for d in u.split(' ')])

        return res


class Kilosort:

    ks_files = [
        'params.py',
        'amplitudes.npy',
        'channel_map.npy',
        'channel_positions.npy',
        'pc_features.npy',
        'pc_feature_ind.npy',
        'similar_templates.npy',
        'spike_templates.npy',
        'spike_times.npy',
        'spike_times_sec.npy',
        'spike_times_sec_adj.npy',
        'template_features.npy',
        'template_feature_ind.npy',
        'templates.npy',
        'templates_ind.npy',
        'whitening_mat.npy',
        'whitening_mat_inv.npy',
        'spike_clusters.npy'
    ]

    ks_cluster_files = [
        'cluster_Amplitude.tsv',
        'cluster_ContamPct.tsv',
        'cluster_group.tsv',
        'cluster_KSLabel.tsv',
        'cluster_info.tsv'
    ]

    # keys to self.files, .data are file name e.g. self.data['params'], etc.
    ks_keys = [path.splitext(i)[0] for i in ks_files]

    def __init__(self, dname):
        self._dname = dname
        self._files = {}
        self._data = None
        self._clusters = None

        self._info = {'time_created': datetime.fromtimestamp((dname / 'params.py').stat().st_ctime),
                      'time_modified': datetime.fromtimestamp((dname / 'params.py').stat().st_mtime)}

    @property
    def data(self):
        if self._data is None:
            self._stat()
        return self._data

    @property
    def info(self):
        return self._info

    def _stat(self):
        self._data = {}
        for i in Kilosort.ks_files:
            f = self._dname / i

            if not f.exists():
                log.debug('skipping {} - doesnt exist'.format(f))
                continue

            base, ext = path.splitext(i)
            self._files[base] = f

            if i == 'params.py':
                log.debug('loading params.py {}'.format(f))
                # params.py is a 'key = val' file
                prm = {}
                for line in open(f, 'r').readlines():
                    k, v = line.strip('\n').split('=')
                    prm[k.strip()] = handle_string(v.strip())
                log.debug('prm: {}'.format(prm))
                self._data[base] = prm

            if ext == '.npy':
                log.debug('loading npy {}'.format(f))
                d = np.load(f, mmap_mode='r', allow_pickle=False, fix_imports=False)
                self._data[base] = d.squeeze()

        # Read the Cluster Groups
        if (self._dname / 'cluster_groups.csv').exists():
            df = pd.read_csv(self._dname / 'cluster_groups.csv', delimiter='\t')
            self._data['cluster_groups'] = np.array(df['group'].values)
            self._data['cluster_ids'] = np.array(df['cluster_id'].values)
        elif (self._dname / 'cluster_KSLabel.tsv').exists():
            df = pd.read_csv(self._dname / 'cluster_KSLabel.tsv', sep="\t", header=0)
            self._data['cluster_groups'] = np.array(df['KSLabel'].values)
            self._data['cluster_ids'] = np.array(df['cluster_id'].values)
        else:
            raise FileNotFoundError('Neither cluster_groups.csv nor cluster_KSLabel.tsv found!')

    def extract_curated_cluster_notes(self):
        curated_cluster_notes = {}
        for cluster_file in pathlib.Path(self._dname).glob('cluster_*.tsv'):
            if cluster_file.name not in self.ks_cluster_files:
                curation_source = ''.join(cluster_file.stem.split('_')[1:])
                df = pd.read_csv(cluster_file, sep="\t", header=0)
                curated_cluster_notes[curation_source] = dict(
                    cluster_ids=np.array(df['cluster_id'].values),
                    cluster_notes=np.array(df[curation_source].values))
        return curated_cluster_notes

    def extract_spike_depths(self):
        """ Reimplemented from https://github.com/cortex-lab/spikes/blob/master/analysis/ksDriftmap.m """
        ycoords = self.data['channel_positions'][:, 1]
        pc_features = self.data['pc_features'][:, 0, :]  # 1st PC only
        pc_features = np.where(pc_features < 0, 0, pc_features)

        # ---- compute center of mass of these features (spike depths) ----

        # which channels for each spike?
        spk_feature_ind = self.data['pc_feature_ind'][self.data['spike_templates'], :]
        # ycoords of those channels?
        spk_feature_ycoord = ycoords[spk_feature_ind]
        # center of mass is sum(coords.*features)/sum(features)
        self._data['spike_depths'] = np.sum(spk_feature_ycoord * pc_features**2, axis=1) / np.sum(pc_features**2, axis=1)

        # ---- extract spike sites ----
        max_site_ind = np.argmax(np.abs(self.data['templates']).max(axis=1), axis=1)
        spike_site_ind = max_site_ind[self.data['spike_templates']]
        self._data['spike_sites'] = self.data['channel_map'][spike_site_ind]


def extract_ks_waveforms(npx_dir, ks, n_wf=500, wf_win=(-41, 41), bit_volts=None):
    """
    :param npx_dir: directory to the ap.bin and ap.meta
    :param ks: instance of Kilosort
    :param n_wf: number of spikes per unit to extract the waveforms
    :param wf_win: number of sample pre and post a spike
    :param bit_volts: scalar required to convert int16 values into microvolts
    :return: dictionary of the clusters' waveform (sample x channel x spike) and snr per channel for each cluster
    """
    bin_fp = next(pathlib.Path(npx_dir).glob('*.ap.bin'))
    meta_fp = next(pathlib.Path(npx_dir).glob('*.ap.meta'))

    meta = NeuropixelsMeta(meta_fp)
    channel_num = meta.meta['nSavedChans']

    if bit_volts is None:
        bit_volts = npx_bit_volts[re.match('neuropixels (\d.0)', meta.probe_model).group()]

    raw_data = np.memmap(bin_fp, dtype='int16', mode='r')
    data = np.reshape(raw_data, (int(raw_data.size / channel_num), channel_num))

    chan_map = ks.data['channel_map']

    unit_wfs = {}
    for unit in tqdm(ks.data['cluster_ids']):
        spikes = ks.data['spike_times'][ks.data['spike_clusters'] == unit]
        np.random.shuffle(spikes)
        spikes = spikes[:n_wf]
        # ignore spikes at the beginning or end of raw data
        spikes = spikes[np.logical_and(spikes > wf_win[0], spikes < data.shape[0] - wf_win[-1])]

        unit_wfs[unit] = {}
        if len(spikes) > 0:
            # waveform at each spike: (sample x channel x spike)
            spike_wfs = np.dstack([data[int(spk+wf_win[0]):int(spk+wf_win[-1]), chan_map] for spk in spikes])
            spike_wfs = spike_wfs * bit_volts
            unit_wfs[unit]['snr'] = [calculate_wf_snr(chn_wfs)
                                     for chn_wfs in spike_wfs.transpose((1, 2, 0))]  # (channel x spike x sample)
            unit_wfs[unit]['mean_wf'] = np.nanmean(spike_wfs, axis=2)
        else:  # if no spike found, return NaN of size (sample x channel x 1)
            unit_wfs[unit]['snr'] = np.full((1, len(chan_map)), np.nan)
            unit_wfs[unit]['mean_wf'] = np.full((len(range(*wf_win)), len(chan_map)), np.nan)

    return unit_wfs


def calculate_wf_snr(W):
    """
    Calculate SNR of spike waveforms.
    Converted from Matlab by Xiaoxuan Jia
    ref: (Nordhausen et al., 1996; Suner et al., 2005)
    credit: https://github.com/AllenInstitute/ecephys_spike_sorting/blob/0643bfdc7e6fe87cd8c433ce5a4107d979687029/ecephys_spike_sorting/modules/mean_waveforms/waveform_metrics.py#L100

    Input:
    W : array of N waveforms (N x samples)

    Output:
    snr : signal-to-noise ratio for unit (scalar)
    """

    W_bar = np.nanmean(W, axis=0)
    A = np.max(W_bar) - np.min(W_bar)
    e = W - np.tile(W_bar, (np.shape(W)[0], 1))
    snr = A / (2 * np.nanstd(e.flatten()))
    return snr if not np.isinf(snr) else 0


def extract_clustering_info(cluster_output_dir, cluster_method):
    creation_time = None

    phy_curation_indicators = ['Merge clusters', 'Split cluster', 'Change metadata_group']
    # ---- Manual curation? ----
    phylog_fp = cluster_output_dir / 'phy.log'
    if phylog_fp.exists():
        phylog = pd.read_fwf(phylog_fp, colspecs=[(6, 40), (41, 250)])
        phylog.columns = ['meta', 'detail']
        curation_row = [bool(re.match('|'.join(phy_curation_indicators), str(s))) for s in phylog.detail]
        curation_prefix = 'curated_' if np.any(curation_row) else ''
        if creation_time is None and curation_prefix == 'curated_':
            row_meta = phylog.meta[np.where(curation_row)[0].max()]
            datetime_str = re.search('\d{2}-\d{2}-\d{2}\s\d{2}:\d{2}:\d{2}', row_meta)
            if datetime_str:
                creation_time = datetime.strptime(datetime_str.group(), '%Y-%m-%d %H:%M:%S')
            else:
                creation_time = datetime.fromtimestamp(phylog_fp.stat().st_ctime)
                time_str = re.search('\d{2}:\d{2}:\d{2}', row_meta)
                if time_str:
                    creation_time = datetime.combine(creation_time.date(),
                                                     datetime.strptime(time_str.group(), '%H:%M:%S').time())
    else:
        curation_prefix = ''

    # ---- Quality control? ----
    metric_fp = cluster_output_dir / 'metrics.csv'
    if metric_fp.exists():
        qc_prefix = 'qc_'
        if creation_time is None:
            creation_time = datetime.fromtimestamp(metric_fp.stat().st_ctime)
    else:
        qc_prefix = 'raw_'

    if creation_time is None:
        if cluster_method == 'jrclust_v3':
            jr_fp = next(cluster_output_dir.glob('*jrc.mat'))
            creation_time = datetime.fromtimestamp(jr_fp.stat().st_ctime)
        elif cluster_method == 'jrclust_v4':
            jr_fp = next(cluster_output_dir.glob('*.ap_res.mat'))
            creation_time = datetime.fromtimestamp(jr_fp.stat().st_ctime)
        elif cluster_method == 'kilosort2':
            spk_fp = next(cluster_output_dir.glob('spike_times.npy'))
            creation_time = datetime.fromtimestamp(spk_fp.stat().st_ctime)

    label = ''.join([curation_prefix, qc_prefix])

    return creation_time, label


def read_SGLX_bin(sglx_bin_fp, chan_list):
    meta = readSGLX.readMeta(sglx_bin_fp)
    sampling_rate = readSGLX.SampRate(meta)
    raw_data = readSGLX.makeMemMapRaw(sglx_bin_fp, meta)
    data = raw_data[chan_list, :]
    if meta['typeThis'] == 'imec':
        # apply gain correction and convert to uV
        data = 1e6 * readSGLX.GainCorrectIM(data, chan_list, meta)
    else:
        # apply gain correction and convert to mV
        data = 1e3 * readSGLX.GainCorrectNI(data, chan_list, meta)
    return data, sampling_rate


# ====== Methods for reprocessing of ephys ingestion ======
def extend_ephys_ingest(session_key):
    """
    Extend ephys-ingestion for a particular session (defined by session_key) to add clustering results for new probe
    """
    #
    # Find Ephys Recording
    #
    key = (experiment.Session & session_key).fetch1()
    sinfo = ((lab.WaterRestriction
              * lab.Subject.proj()
              * experiment.Session.proj(..., '-session_time')) & key).fetch1()

    rigpaths = get_ephys_paths()
    h2o = sinfo['water_restriction_number']

    sess_time = (datetime.min + key['session_time']).time()
    sess_datetime = datetime.combine(key['session_date'], sess_time)

    for rigpath in rigpaths:
        dpath, dglob = _get_sess_dir(rigpath, h2o, sess_datetime)
        if dpath is not None:
            break

    if dpath is not None:
        log.info('Found session folder: {}'.format(dpath))
    else:
        log.warning('Error - No session folder found for {}/{}'.format(h2o, key['session_date']))
        return

    try:
        clustering_files = _match_probe_to_ephys(h2o, dpath, dglob)
    except FileNotFoundError as e:
        log.warning(str(e) + '. Skipping...')
        return

    with dj.conn().transaction:
        for probe_no, (f, cluster_method, npx_meta) in clustering_files.items():
            loader = cluster_loader_map[cluster_method]
            insertion_key = {'subject_id': sinfo['subject_id'],
                             'session': sinfo['session'],
                             'insertion_number': probe_no}
            if insertion_key in ephys.ProbeInsertion.proj():
                log.info('Probe {} exists, skipping...'.format(probe_no))
                continue
            try:
                EphysIngest()._load(loader(sinfo, *f), probe_no, npx_meta, rigpath)
            except (ProbeInsertionError, FileNotFoundError) as e:
                dj.conn().cancel_transaction()  # either successful ingestion of all probes, or none at all
                if isinstance(e, ProbeInsertionError):
                    log.warning('Probe Insertion Error: \n{}. \nSkipping...'.format(str(e)))
                else:
                    log.warning('Error: {}'.format(str(e)))
                return


def archive_ingested_clustering_results(key):
    """
    The input-argument "key" should be at the level of ProbeInsertion or its anscestor.

    1. Copy to ephys.ArchivedUnit
    2. Delete ephys.Unit
    """
    insertion_keys = (ephys.ProbeInsertion & key).fetch('KEY')
    log.info('Archiving {} probe insertion(s): {}'.format(len(insertion_keys), insertion_keys))

    archival_time = datetime.now()

    q_archived_clusterings, q_ephys_files, q_archived_units, \
    q_archived_units_stat, q_archived_cluster_metrics,\
    q_archived_waveform_metrics = [], [], [], [], [], []

    for insert_key in insertion_keys:
        q_archived_clustering = (ephys.ProbeInsertion.proj() & insert_key).aggr(
            ephys.ClusteringLabel * ephys.ClusteringMethod, ...,
            clustering_method='clustering_method', clustering_time='clustering_time',
            quality_control='quality_control', manual_curation='manual_curation',
            clustering_note='clustering_note', archival_time='cast("{}" as datetime)'.format(archival_time))

        q_files = (EphysIngest.EphysFile.proj(insertion_number='probe_insertion_number') & insert_key)

        q_units = (ephys.Unit & insert_key).aggr(ephys.UnitCellType, ..., cell_type='cell_type', keep_all_rows=True)

        q_units_stat = q_units.proj('unit_amp', 'unit_snr').aggr(ephys.UnitStat, ...,
                                                                 isi_violation='isi_violation',
                                                                 avg_firing_rate='avg_firing_rate', keep_all_rows=True)
        q_units_cluster_metrics = q_units.proj() * ephys.ClusterMetric
        q_units_waveform_metrics = q_units.proj() * ephys.WaveformMetric

        q_archived_clusterings.append(q_archived_clustering)
        q_ephys_files.append(q_archived_clustering * q_files)
        q_archived_units.append(q_archived_clustering * q_units)
        q_archived_units_stat.append(q_archived_clustering * q_units_stat)
        q_archived_cluster_metrics.append(q_archived_clustering * q_units_cluster_metrics)
        q_archived_waveform_metrics.append(q_archived_clustering * q_units_waveform_metrics)

    # skip archiving (only do delete) if this set of results has already been archived
    is_archived = np.all([bool(archived_key in ephys.ArchivedClustering.proj())
                          for archived_key in q_archived_clusterings])

    if is_archived:
        log.info('This set of clustering results has already been archived, skip archiving...')
    else:
        # preparing spike_times and trial_spike
        tr_no, tr_start = (experiment.SessionTrial & key).fetch(
            'trial', 'start_time', order_by='trial')
        tr_stop = np.append(tr_start[1:], np.inf)

        # units
        archived_units = []
        for units in q_archived_units:
            # recompute trial_spike
            log.info('Archiving {} units'.format(len(units)))
            units = units.fetch(as_dict=True)
            for unit in tqdm(units):
                after_start = unit['spike_times'] >= tr_start[:, None]
                before_stop = unit['spike_times'] <= tr_stop[:, None]
                in_trial = ((after_start & before_stop) * tr_no[:, None]).sum(axis=0)
                unit['trial_spike'] = np.where(in_trial == 0, np.nan, in_trial).astype(int)
            # for unit in tqdm(units):
            #     trial_spike = np.full_like(unit['spike_times'], np.nan)
            #     for tr, tstart, tstop in zip(tr_no, tr_start, tr_stop):
            #         trial_idx = np.where((unit['spike_times'] >= tstart) & (unit['spike_times'] <= tstop))
            #         trial_spike[trial_idx] = tr
            #     unit['trial_spike'] = trial_spike
            archived_units.extend(units)

    def copy_and_delete():

        if not is_archived:
            # server-side copy
            log.info('Archiving {} units from {} probe insertions'.format(len(ephys.Unit & key),
                                                                          len(ephys.ProbeInsertion & key)))
            insert_settings = dict(ignore_extra_fields=True, allow_direct_insert=True)

            [ephys.ArchivedClustering.insert(clustering, **insert_settings)
             for clustering in q_archived_clusterings]
            [ephys.ArchivedClustering.EphysFile.insert(ephys_files, **insert_settings)
             for ephys_files in q_ephys_files]
            ephys.ArchivedClustering.Unit.insert(archived_units, **insert_settings)
            [ephys.ArchivedClustering.UnitStat.insert(units_stat, **insert_settings)
             for units_stat in q_archived_units_stat]
            [ephys.ArchivedClustering.ClusterMetric.insert(cluster_metrics, **insert_settings)
             for cluster_metrics in q_archived_cluster_metrics]
            [ephys.ArchivedClustering.WaveformMetric.insert(waveform_metrics, **insert_settings)
             for waveform_metrics in q_archived_waveform_metrics]

        with dj.config(safemode=False):
            log.info('Delete clustering data and associated analysis results')
            (ephys.Unit & key).delete()
            (EphysIngest.EphysFile & key).delete(force=True)
            (report.SessionLevelCDReport & key).delete()
            (report.ProbeLevelPhotostimEffectReport & key).delete()
            (report.ProbeLevelReport & key).delete()
            (report.ProbeLevelDriftMap & key).delete()

    # the copy, delete part
    if dj.conn().in_transaction:
        copy_and_delete()
    else:
        with dj.conn().transaction:
            copy_and_delete()<|MERGE_RESOLUTION|>--- conflicted
+++ resolved
@@ -912,7 +912,6 @@
         dglob = '{}_*_imec[0-9]'.format(
             sess_datetime.date().strftime('%Y%m%d')) + '/{}'
     else:
-<<<<<<< HEAD
         date_strings = [sess_datetime.date().strftime('%m%d%y'), sess_datetime.date().strftime('%Y%m%d')]
         for date_string in date_strings:
             sess_dirs = list(pathlib.Path(rigpath, h2o).glob('*{}*{}_*'.format(h2o, date_string)))
@@ -929,23 +928,7 @@
                     break
                 else:
                     log.info('Found {} - difference in behavior and ephys start-time: {} seconds (more than 2 minutes). Skipping...'.format(sess_dir, start_time_difference))
-=======
-        sess_dirs = list((rigpath / h2o).glob('*{}_{}_*'.format(
-            h2o, sess_datetime.date().strftime('%m%d%y'))))
-        for sess_dir in sess_dirs:
-            try:
-                npx_meta = NeuropixelsMeta(next(sess_dir.rglob('{}_*.ap.meta'.format(h2o))))
-            except StopIteration:
-                continue
-            # ensuring time difference between behavior-start and ephys-start is no more than 2 minutes - this is to handle multiple sessions in a day
-            start_time_difference = abs((npx_meta.recording_time - sess_datetime).total_seconds())
-            if start_time_difference <= 120:
-                dpath = sess_dir
-                dglob = '{}_{}_*_imec[0-9]'.format(h2o, sess_datetime.date().strftime('%m%d%y')) + '/{}'  # probe directory pattern
-                break
-            else:
-                log.info('Found {} - difference in behavior and ephys start-time: {} seconds (more than 2 minutes). Skipping...'.format(sess_dir, start_time_difference))
->>>>>>> f3c22d2d
+
 
     return dpath, dglob
 
