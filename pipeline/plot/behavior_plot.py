--- conflicted
+++ resolved
@@ -124,12 +124,7 @@
             go_time = (experiment.TrialEvent & tr & 'trial_event_type="go"').fetch1('trial_event_time')
             # print(f'Go time: {go_time} - First lick: {first_lick_time}')
 
-<<<<<<< HEAD
             spike_times = (ephys.Unit.TrialSpikes & tr & unit_key).fetch1('spike_times')
-=======
-            spike_times = (ephys.TrialSpikes & tr & unit_key).fetch1('spike_times')
-            # print(f'\tFirst spike: {spike_times[0]}')
->>>>>>> 7d2c7e1c
             spike_times = spike_times + float(go_time) - float(first_lick_time)  # realigned to first-lick
 
             tvec = tvec - float(first_lick_time)
